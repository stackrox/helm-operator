--- conflicted
+++ resolved
@@ -19,16 +19,6 @@
 	github.com/spf13/pflag v1.0.5
 	github.com/stretchr/testify v1.7.2
 	gomodules.xyz/jsonpatch/v2 v2.2.0
-<<<<<<< HEAD
-	helm.sh/helm/v3 v3.6.2
-	k8s.io/api v0.23.1
-	k8s.io/apiextensions-apiserver v0.23.1
-	k8s.io/apimachinery v0.23.1
-	k8s.io/cli-runtime v0.23.1
-	k8s.io/client-go v0.23.1
-	sigs.k8s.io/controller-runtime v0.11.0
-	sigs.k8s.io/kubebuilder/v3 v3.3.0
-=======
 	helm.sh/helm/v3 v3.9.4
 	k8s.io/api v0.24.2
 	k8s.io/apiextensions-apiserver v0.24.2
@@ -38,7 +28,6 @@
 	k8s.io/utils v0.0.0-20220210201930-3a6ce19ff2f9
 	sigs.k8s.io/controller-runtime v0.12.2
 	sigs.k8s.io/kubebuilder/v3 v3.6.0
->>>>>>> 001e6c7d
 	sigs.k8s.io/yaml v1.3.0
 )
 
@@ -183,20 +172,6 @@
 	gopkg.in/inf.v0 v0.9.1 // indirect
 	gopkg.in/tomb.v1 v1.0.0-20141024135613-dd632973f1e7 // indirect
 	gopkg.in/yaml.v2 v2.4.0 // indirect
-<<<<<<< HEAD
-	gopkg.in/yaml.v3 v3.0.0-20210107192922-496545a6307b // indirect
-	k8s.io/apiserver v0.23.1 // indirect
-	k8s.io/component-base v0.23.1 // indirect
-	k8s.io/klog/v2 v2.30.0 // indirect
-	k8s.io/kube-openapi v0.0.0-20211115234752-e816edb12b65 // indirect
-	k8s.io/kubectl v0.23.1 // indirect
-	k8s.io/utils v0.0.0-20210930125809-cb0fa318a74b // indirect
-	sigs.k8s.io/controller-tools v0.7.0 // indirect
-	sigs.k8s.io/json v0.0.0-20211020170558-c049b76a60c6 // indirect
-	sigs.k8s.io/kustomize/api v0.10.1 // indirect
-	sigs.k8s.io/kustomize/kyaml v0.13.0 // indirect
-	sigs.k8s.io/structured-merge-diff/v4 v4.2.0 // indirect
-=======
 	gopkg.in/yaml.v3 v3.0.1 // indirect
 	k8s.io/apiserver v0.24.2 // indirect
 	k8s.io/component-base v0.24.2 // indirect
@@ -209,7 +184,6 @@
 	sigs.k8s.io/kustomize/api v0.11.4 // indirect
 	sigs.k8s.io/kustomize/kyaml v0.13.6 // indirect
 	sigs.k8s.io/structured-merge-diff/v4 v4.2.1 // indirect
->>>>>>> 001e6c7d
 )
 
 replace (
