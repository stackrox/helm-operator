/*
Copyright 2020 The Operator-SDK Authors.

Licensed under the Apache License, Version 2.0 (the "License");
you may not use this file except in compliance with the License.
You may obtain a copy of the License at

    http://www.apache.org/licenses/LICENSE-2.0

Unless required by applicable law or agreed to in writing, software
distributed under the License is distributed on an "AS IS" BASIS,
WITHOUT WARRANTIES OR CONDITIONS OF ANY KIND, either express or implied.
See the License for the specific language governing permissions and
limitations under the License.
*/

package client

import (
	"bytes"
	"encoding/json"
	"errors"
	"fmt"

	"gomodules.xyz/jsonpatch/v2"
	"helm.sh/helm/v3/pkg/action"
	"helm.sh/helm/v3/pkg/chart"
	helmkube "helm.sh/helm/v3/pkg/kube"
	"helm.sh/helm/v3/pkg/release"
	"helm.sh/helm/v3/pkg/storage/driver"
	apiextv1 "k8s.io/apiextensions-apiserver/pkg/apis/apiextensions/v1"
	apiextv1beta1 "k8s.io/apiextensions-apiserver/pkg/apis/apiextensions/v1beta1"
	apierrors "k8s.io/apimachinery/pkg/api/errors"
	metav1 "k8s.io/apimachinery/pkg/apis/meta/v1"
	"k8s.io/apimachinery/pkg/runtime"
	apitypes "k8s.io/apimachinery/pkg/types"
	"k8s.io/apimachinery/pkg/util/strategicpatch"
	"k8s.io/cli-runtime/pkg/resource"
	"sigs.k8s.io/controller-runtime/pkg/client"
)

type ActionClientGetter interface {
	ActionClientFor(obj client.Object) (ActionInterface, error)
}

type ActionClientGetterFunc func(obj client.Object) (ActionInterface, error)

func (acgf ActionClientGetterFunc) ActionClientFor(obj client.Object) (ActionInterface, error) {
	return acgf(obj)
}

type ActionInterface interface {
	Get(name string, opts ...GetOption) (*release.Release, error)
	Install(name, namespace string, chrt *chart.Chart, vals map[string]interface{}, opts ...InstallOption) (*release.Release, error)
	Upgrade(name, namespace string, chrt *chart.Chart, vals map[string]interface{}, opts ...UpgradeOption) (*release.Release, error)
	MarkFailed(release *release.Release, reason string) error
	Uninstall(name string, opts ...UninstallOption) (*release.UninstallReleaseResponse, error)
	Reconcile(rel *release.Release) error
}

type GetOption func(*action.Get) error
type InstallOption func(*action.Install) error
type UpgradeOption func(*action.Upgrade) error
type UninstallOption func(*action.Uninstall) error
type RollbackOption func(*action.Rollback) error

type ActionClientGetterOption func(*actionClientGetter) error

func AppendGetOptions(opts ...GetOption) ActionClientGetterOption {
	return func(getter *actionClientGetter) error {
		getter.defaultGetOpts = append(getter.defaultGetOpts, opts...)
		return nil
	}
}

func AppendInstallOptions(opts ...InstallOption) ActionClientGetterOption {
	return func(getter *actionClientGetter) error {
		getter.defaultInstallOpts = append(getter.defaultInstallOpts, opts...)
		return nil
	}
}

func AppendUpgradeOptions(opts ...UpgradeOption) ActionClientGetterOption {
	return func(getter *actionClientGetter) error {
		getter.defaultUpgradeOpts = append(getter.defaultUpgradeOpts, opts...)
		return nil
	}
}

func AppendUninstallOptions(opts ...UninstallOption) ActionClientGetterOption {
	return func(getter *actionClientGetter) error {
		getter.defaultUninstallOpts = append(getter.defaultUninstallOpts, opts...)
		return nil
	}
}

func AppendInstallFailureUninstallOptions(opts ...UninstallOption) ActionClientGetterOption {
	return func(getter *actionClientGetter) error {
		getter.installFailureUninstallOpts = append(getter.installFailureUninstallOpts, opts...)
		return nil
	}
}
func AppendUpgradeFailureRollbackOptions(opts ...RollbackOption) ActionClientGetterOption {
	return func(getter *actionClientGetter) error {
		getter.upgradeFailureRollbackOpts = append(getter.upgradeFailureRollbackOpts, opts...)
		return nil
	}
}

func NewActionClientGetter(acg ActionConfigGetter, opts ...ActionClientGetterOption) (ActionClientGetter, error) {
	actionClientGetter := &actionClientGetter{acg: acg}
	for _, opt := range opts {
		if err := opt(actionClientGetter); err != nil {
			return nil, err
		}
	}
	return actionClientGetter, nil
}

type actionClientGetter struct {
	acg ActionConfigGetter

	defaultGetOpts       []GetOption
	defaultInstallOpts   []InstallOption
	defaultUpgradeOpts   []UpgradeOption
	defaultUninstallOpts []UninstallOption

	installFailureUninstallOpts []UninstallOption
	upgradeFailureRollbackOpts  []RollbackOption
}

var _ ActionClientGetter = &actionClientGetter{}

func (hcg *actionClientGetter) ActionClientFor(obj client.Object) (ActionInterface, error) {
	actionConfig, err := hcg.acg.ActionConfigFor(obj)
	if err != nil {
		return nil, err
	}
	rm, err := actionConfig.RESTClientGetter.ToRESTMapper()
	if err != nil {
		return nil, err
	}
	postRenderer := DefaultPostRendererFunc(rm, actionConfig.KubeClient, obj)
	return &actionClient{
		conf: actionConfig,

		// For the install and upgrade options, we put the post renderer first in the list
		// on purpose because we want user-provided defaults to be able to override the
		// post-renderer that we automatically configure for the client.
		defaultGetOpts:       hcg.defaultGetOpts,
		defaultInstallOpts:   append([]InstallOption{WithInstallPostRenderer(postRenderer)}, hcg.defaultInstallOpts...),
		defaultUpgradeOpts:   append([]UpgradeOption{WithUpgradePostRenderer(postRenderer)}, hcg.defaultUpgradeOpts...),
		defaultUninstallOpts: hcg.defaultUninstallOpts,

		installFailureUninstallOpts: hcg.installFailureUninstallOpts,
		upgradeFailureRollbackOpts:  hcg.upgradeFailureRollbackOpts,
	}, nil
}

type actionClient struct {
	conf *action.Configuration

	defaultGetOpts       []GetOption
	defaultInstallOpts   []InstallOption
	defaultUpgradeOpts   []UpgradeOption
	defaultUninstallOpts []UninstallOption

	installFailureUninstallOpts []UninstallOption
	upgradeFailureRollbackOpts  []RollbackOption
}

var _ ActionInterface = &actionClient{}

func (c *actionClient) Get(name string, opts ...GetOption) (*release.Release, error) {
	get := action.NewGet(c.conf)
	for _, o := range concat(c.defaultGetOpts, opts...) {
		if err := o(get); err != nil {
			return nil, err
		}
	}
	return get.Run(name)
}

func (c *actionClient) Install(name, namespace string, chrt *chart.Chart, vals map[string]interface{}, opts ...InstallOption) (*release.Release, error) {
	install := action.NewInstall(c.conf)
	for _, o := range concat(c.defaultInstallOpts, opts...) {
		if err := o(install); err != nil {
			return nil, err
		}
	}
	install.ReleaseName = name
	install.Namespace = namespace
	c.conf.Log("Starting install")
	rel, err := install.Run(chrt, vals)
	if err != nil {
		c.conf.Log("Install failed")
		if rel != nil {
			// Uninstall the failed release installation so that we can retry
			// the installation again during the next reconciliation. In many
			// cases, the issue is unresolvable without a change to the CR, but
			// controller-runtime will backoff on retries after failed attempts.
			//
			// In certain cases, Install will return a partial release in
			// the response even when it doesn't record the release in its release
			// store (e.g. when there is an error rendering the release manifest).
			// In that case the rollback will fail with a not found error because
			// there was nothing to rollback.
			//
			// Only return an error about a rollback failure if the failure was
			// caused by something other than the release not being found.
			_, uninstallErr := c.uninstall(name, c.installFailureUninstallOpts...)
			if uninstallErr != nil && !errors.Is(uninstallErr, driver.ErrReleaseNotFound) {
				return nil, fmt.Errorf("uninstall failed: %v: original install error: %w", uninstallErr, err)
			}
		}
		return nil, err
	}
	return rel, nil
}

func (c *actionClient) Upgrade(name, namespace string, chrt *chart.Chart, vals map[string]interface{}, opts ...UpgradeOption) (*release.Release, error) {
	upgrade := action.NewUpgrade(c.conf)
	for _, o := range concat(c.defaultUpgradeOpts, opts...) {
		if err := o(upgrade); err != nil {
			return nil, err
		}
	}
	upgrade.Namespace = namespace
	rel, err := upgrade.Run(name, chrt, vals)
	if err != nil {
		if rel != nil {
			rollbackOpts := append([]RollbackOption{func(rollback *action.Rollback) error {
				rollback.Force = true
				rollback.MaxHistory = upgrade.MaxHistory
				return nil
			}}, c.upgradeFailureRollbackOpts...)

			// As of Helm 2.13, if Upgrade returns a non-nil release, that
			// means the release was also recorded in the release store.
			// Therefore, we should perform the rollback when we have a non-nil
			// release. Any rollback error here would be unexpected, so always
			// log both the update and rollback errors.
			rollbackErr := c.rollback(name, rollbackOpts...)
			if rollbackErr != nil {
				return nil, fmt.Errorf("rollback failed: %v: original upgrade error: %w", rollbackErr, err)
			}
		}
		return nil, err
	}
	return rel, nil
}

<<<<<<< HEAD
func (c *actionClient) MarkFailed(rel *release.Release, reason string) error {
	infoCopy := *rel.Info
	releaseCopy := *rel
	releaseCopy.Info = &infoCopy
	releaseCopy.SetStatus(release.StatusFailed, reason)
	return c.conf.Releases.Update(&releaseCopy)
=======
func (c *actionClient) rollback(name string, opts ...RollbackOption) error {
	rollback := action.NewRollback(c.conf)
	for _, o := range opts {
		if err := o(rollback); err != nil {
			return err
		}
	}
	return rollback.Run(name)
>>>>>>> c16a4009
}

func (c *actionClient) Uninstall(name string, opts ...UninstallOption) (*release.UninstallReleaseResponse, error) {
	return c.uninstall(name, concat(c.defaultUninstallOpts, opts...)...)
}

func (c *actionClient) uninstall(name string, opts ...UninstallOption) (*release.UninstallReleaseResponse, error) {
	uninstall := action.NewUninstall(c.conf)
	for _, o := range opts {
		if err := o(uninstall); err != nil {
			return nil, err
		}
	}
	return uninstall.Run(name)
}

func (c *actionClient) Reconcile(rel *release.Release) error {
	infos, err := c.conf.KubeClient.Build(bytes.NewBufferString(rel.Manifest), false)
	if err != nil {
		return err
	}
	return infos.Visit(func(expected *resource.Info, err error) error {
		if err != nil {
			return fmt.Errorf("visit error: %w", err)
		}

		helper := resource.NewHelper(expected.Client, expected.Mapping)

		existing, err := helper.Get(expected.Namespace, expected.Name)
		if apierrors.IsNotFound(err) {
			if _, err := helper.Create(expected.Namespace, true, expected.Object); err != nil {
				return fmt.Errorf("create error: %w", err)
			}
			return nil
		} else if err != nil {
			return fmt.Errorf("could not get object: %w", err)
		}

		patch, patchType, err := createPatch(existing, expected)
		if err != nil {
			return fmt.Errorf("error creating patch: %w", err)
		}

		if patch == nil {
			// nothing to do
			return nil
		}

		_, err = helper.Patch(expected.Namespace, expected.Name, patchType, patch,
			&metav1.PatchOptions{})
		if err != nil {
			return fmt.Errorf("patch error: %w", err)
		}
		return nil
	})
}

func createPatch(existing runtime.Object, expected *resource.Info) ([]byte, apitypes.PatchType, error) {
	existingJSON, err := json.Marshal(existing)
	if err != nil {
		return nil, apitypes.StrategicMergePatchType, err
	}
	expectedJSON, err := json.Marshal(expected.Object)
	if err != nil {
		return nil, apitypes.StrategicMergePatchType, err
	}

	// Get a versioned object
	versionedObject := helmkube.AsVersioned(expected)

	// Unstructured objects, such as CRDs, may not have an not registered error
	// returned from ConvertToVersion. Anything that's unstructured should
	// use the jsonpatch.CreateMergePatch. Strategic Merge Patch is not supported
	// on objects like CRDs.
	_, isUnstructured := versionedObject.(runtime.Unstructured)

	// On newer K8s versions, CRDs aren't unstructured but has this dedicated type
	_, isCRDv1beta1 := versionedObject.(*apiextv1beta1.CustomResourceDefinition)
	_, isCRDv1 := versionedObject.(*apiextv1.CustomResourceDefinition)

	if isUnstructured || isCRDv1beta1 || isCRDv1 {
		// fall back to generic JSON merge patch
		patch, err := createJSONMergePatch(existingJSON, expectedJSON)
		return patch, apitypes.JSONPatchType, err
	}

	patchMeta, err := strategicpatch.NewPatchMetaFromStruct(versionedObject)
	if err != nil {
		return nil, apitypes.StrategicMergePatchType, err
	}
	patch, err := strategicpatch.CreateThreeWayMergePatch(expectedJSON, expectedJSON, existingJSON, patchMeta, true)
	if err != nil {
		return nil, apitypes.StrategicMergePatchType, err
	}

	// An empty patch could be in the form of "{}" which represents an empty map out of the 3-way merge;
	// filter them out here too to avoid sending the apiserver empty patch requests.
	if len(patch) == 0 || bytes.Equal(patch, []byte("{}")) {
		return nil, apitypes.StrategicMergePatchType, nil
	}
	return patch, apitypes.StrategicMergePatchType, nil
}

func createJSONMergePatch(existingJSON, expectedJSON []byte) ([]byte, error) {
	ops, err := jsonpatch.CreatePatch(existingJSON, expectedJSON)
	if err != nil {
		return nil, err
	}

	// We ignore the "remove" operations from the full patch because they are
	// fields added by Kubernetes or by the user after the existing release
	// resource has been applied. The goal for this patch is to make sure that
	// the fields managed by the Helm chart are applied.
	// All "add" operations without a value (null) can be ignored
	patchOps := make([]jsonpatch.JsonPatchOperation, 0)
	for _, op := range ops {
		if op.Operation != "remove" && !(op.Operation == "add" && op.Value == nil) {
			patchOps = append(patchOps, op)
		}
	}

	// If there are no patch operations, return nil. Callers are expected
	// to check for a nil response and skip the patch operation to avoid
	// unnecessary chatter with the API server.
	if len(patchOps) == 0 {
		return nil, nil
	}

	return json.Marshal(patchOps)
}

func concat[T any](s1 []T, s2 ...T) []T {
	out := make([]T, 0, len(s1)+len(s2))
	out = append(out, s1...)
	out = append(out, s2...)
	return out
}<|MERGE_RESOLUTION|>--- conflicted
+++ resolved
@@ -250,14 +250,14 @@
 	return rel, nil
 }
 
-<<<<<<< HEAD
 func (c *actionClient) MarkFailed(rel *release.Release, reason string) error {
 	infoCopy := *rel.Info
 	releaseCopy := *rel
 	releaseCopy.Info = &infoCopy
 	releaseCopy.SetStatus(release.StatusFailed, reason)
 	return c.conf.Releases.Update(&releaseCopy)
-=======
+}
+
 func (c *actionClient) rollback(name string, opts ...RollbackOption) error {
 	rollback := action.NewRollback(c.conf)
 	for _, o := range opts {
@@ -266,7 +266,6 @@
 		}
 	}
 	return rollback.Run(name)
->>>>>>> c16a4009
 }
 
 func (c *actionClient) Uninstall(name string, opts ...UninstallOption) (*release.UninstallReleaseResponse, error) {
